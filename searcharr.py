--- conflicted
+++ resolved
@@ -1509,11 +1509,8 @@
         add=False,
         paths=None,
         quality_profiles=None,
-<<<<<<< HEAD
         language_profiles=None,
-=======
         metadata_profiles=None,
->>>>>>> e6da5e41
         monitor_options=None,
         tags=None,
     ):
@@ -1598,7 +1595,6 @@
                             )
                         ],
                     )
-<<<<<<< HEAD
             elif language_profiles:
                 for l in language_profiles:
                     keyboard.append(
@@ -1606,7 +1602,10 @@
                             InlineKeyboardButton(
                                 self._xlate("select_language_button", language=l["name"]),
                                 callback_data=f"{cid}^^^{i}^^^add^^l={l['id']}",
-=======
+
+                            )
+                        ],
+                    )
             elif metadata_profiles:
                 for m in metadata_profiles:
                     keyboard.append(
@@ -1614,7 +1613,6 @@
                             InlineKeyboardButton(
                                 self._xlate("add_metadata_button", metadata=m["name"]),
                                 callback_data=f"{cid}^^^{i}^^^add^^m={m['id']}",
->>>>>>> e6da5e41
                             )
                         ],
                     )
